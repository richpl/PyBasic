#! /usr/bin/python

# SPDX-License-Identifier: GPL-3.0-or-later
#
# This program is free software: you can redistribute it and/or modify
# it under the terms of the GNU General Public License as published by
# the Free Software Foundation, either version 3 of the License, or
# (at your option) any later version.
#
# This program is distributed in the hope that it will be useful,
# but WITHOUT ANY WARRANTY; without even the implied warranty of
# MERCHANTABILITY or FITNESS FOR A PARTICULAR PURPOSE.  See the
# GNU General Public License for more details.
#
# You should have received a copy of the GNU General Public License
# along with this program.  If not, see <https://www.gnu.org/licenses/>.

"""Class to represent a token for the BASIC
programming language. A token consists of
three items:

column      Column in which token starts
category    Category of the token
lexeme      Token in string form

"""


class BASICToken:

        """BASICToken categories"""

        EOF             = 0   # End of file
        LET             = 1   # LET keyword
        LIST            = 2   # LIST command
        PRINT           = 3   # PRINT command
        RUN             = 4   # RUN command
        FOR             = 5   # FOR keyword
        NEXT            = 6   # NEXT keyword
        IF              = 7   # IF keyword
        THEN            = 8   # THEN keyword
        ELSE            = 9   # ELSE keyword
        ASSIGNOP        = 10  # '='
        LEFTPAREN       = 11  # '('
        RIGHTPAREN      = 12  # ')'
        PLUS            = 13  # '+'
        MINUS           = 14  # '-'
        TIMES           = 15  # '*'
        DIVIDE          = 16  # '/'
        NEWLINE         = 17  # End of line
        UNSIGNEDINT     = 18  # Integer
        NAME            = 19  # Identifier that is not a keyword
        EXIT            = 20  # Used to quit the interpreter
        DIM             = 21  # DIM keyword
        GREATER         = 22  # '>'
        LESSER          = 23  # '<'
        STEP            = 24  # STEP keyword
        GOTO            = 25  # GOTO keyword
        GOSUB           = 26  # GOSUB keyword
        INPUT           = 27  # INPUT keyword
        REM             = 28  # REM keyword
        RETURN          = 29  # RETURN keyword
        SAVE            = 30  # SAVE command
        LOAD            = 31  # LOAD command
        NOTEQUAL        = 32  # '<>'
        LESSEQUAL       = 33  # '<='
        GREATEQUAL      = 34  # '>='
        UNSIGNEDFLOAT   = 35  # Floating point number
        STRING          = 36  # String values
        TO              = 37  # TO keyword
        NEW             = 38  # NEW command
        EQUAL           = 39  # '='
        COMMA           = 40  # ','
        STOP            = 41  # STOP keyword
        COLON           = 42  # ':'
        ON              = 43  # ON keyword
        POW             = 44  # Power function
        SQR             = 45  # Square root function
        ABS             = 46  # Absolute value function
        DIM             = 47  # DIM keyword
        RANDOMIZE       = 48  # RANDOMIZE keyword
        RND             = 49  # RND keyword
        ATN             = 50  # Arctangent function
        COS             = 51  # Cosine function
        EXP             = 52  # Exponential function
        LOG             = 53  # Natural logarithm function
        SIN             = 54  # Sine function
        TAN             = 55  # Tangent function
        DATA            = 56  # DATA keyword
        READ            = 57  # READ keyword
        INT             = 58  # INT function
        CHR             = 59  # CHR$ function
        ASC             = 60  # ASC function
        STR             = 61  # STR$ function
        MID             = 62  # MID$ function
        MODULO          = 63  # MODULO operator
        TERNARY         = 64  # TERNARY functions
        VAL             = 65  # VAL function
        LEN             = 66  # LEN function
        UPPER           = 67  # UPPER function
        LOWER           = 68  # LOWER function
        ROUND           = 69  # ROUND function
        MAX             = 70  # MAX function
        MIN             = 71  # MIN function
        INSTR           = 72  # INSTR function
        AND             = 73  # AND operator
        OR              = 74  # OR operator
        NOT             = 75  # NOT operator
        PI              = 76  # PI constant
        RNDINT          = 77  # RNDINT function
<<<<<<< HEAD
        TAB             = 80  # TAB function
        SEMICOLON       = 81  # SEMICOLON
        LEFT            = 82  # LEFT$ function
        RIGHT           = 83  # RIGHT$ function
=======
        OPEN            = 78  # OPEN keyword
        HASH            = 79  # "#"
        CLOSE           = 80  # CLOSE keyword
        FSEEK           = 81  # FSEEK keyword
        RESTORE         = 82  # RESTORE keyword
        APPEND          = 83  # APPEND keyword
        OUTPUT          = 84  # OUTPUT keyword
>>>>>>> d1078587

        # Displayable names for each token category
        catnames = ['EOF', 'LET', 'LIST', 'PRINT', 'RUN',
        'FOR', 'NEXT', 'IF', 'THEN', 'ELSE', 'ASSIGNOP',
        'LEFTPAREN', 'RIGHTPAREN', 'PLUS', 'MINUS', 'TIMES',
        'DIVIDE', 'NEWLINE', 'UNSIGNEDINT', 'NAME', 'EXIT',
        'DIM', 'GREATER', 'LESSER', 'STEP', 'GOTO', 'GOSUB',
        'INPUT', 'REM', 'RETURN', 'SAVE', 'LOAD',
        'NOTEQUAL', 'LESSEQUAL', 'GREATEQUAL',
        'UNSIGNEDFLOAT', 'STRING', 'TO', 'NEW', 'EQUAL',
        'COMMA', 'STOP', 'COLON', 'ON', 'POW', 'SQR', 'ABS',
        'DIM', 'RANDOMIZE', 'RND', 'ATN', 'COS', 'EXP',
        'LOG', 'SIN', 'TAN', 'DATA', 'READ', 'INT',
        'CHR', 'ASC', 'STR', 'MID', 'MODULO', 'TERNARY',
        'VAL', 'LEN', 'UPPER', 'LOWER', 'ROUND',
        'MAX', 'MIN', 'INSTR', 'AND', 'OR', 'NOT', 'PI',
<<<<<<< HEAD
        'RNDINT', 'TAB', 'SEMICOLON', 'LEFT', 'RIGHT']
=======
        'RNDINT', 'OPEN', 'HASH', 'CLOSE', 'FSEEK', 'APPEND',
        'OUTPUT', 'RESTORE']
>>>>>>> d1078587

        smalltokens = {'=': ASSIGNOP, '(': LEFTPAREN, ')': RIGHTPAREN,
                       '+': PLUS, '-': MINUS, '*': TIMES, '/': DIVIDE,
                       '\n': NEWLINE, '<': LESSER,
                       '>': GREATER, '<>': NOTEQUAL,
                       '<=': LESSEQUAL, '>=': GREATEQUAL, ',': COMMA,
<<<<<<< HEAD
                       ':': COLON, '%': MODULO, '!=': NOTEQUAL,
                       ';': SEMICOLON}
=======
                       ':': COLON, '%': MODULO, '!=': NOTEQUAL, '#': HASH}

>>>>>>> d1078587

        # Dictionary of BASIC reserved words
        keywords = {'LET': LET, 'LIST': LIST, 'PRINT': PRINT,
                    'FOR': FOR, 'RUN': RUN, 'NEXT': NEXT,
                    'IF': IF, 'THEN': THEN, 'ELSE': ELSE,
                    'EXIT': EXIT, 'DIM': DIM, 'STEP': STEP,
                    'GOTO': GOTO, 'GOSUB': GOSUB,
                    'INPUT': INPUT, 'REM': REM, 'RETURN': RETURN,
                    'SAVE': SAVE, 'LOAD': LOAD, 'NEW': NEW,
                    'STOP': STOP, 'TO': TO, 'ON':ON, 'POW': POW,
                    'SQR': SQR, 'ABS': ABS,
                    'RANDOMIZE': RANDOMIZE, 'RND': RND,
                    'ATN': ATN, 'COS': COS, 'EXP': EXP,
                    'LOG': LOG, 'SIN': SIN, 'TAN': TAN,
                    'DATA': DATA, 'READ': READ, 'INT': INT,
                    'CHR$': CHR, 'ASC': ASC, 'STR$': STR,
                    'MID$': MID, 'MOD': MODULO,
                    'IF$': TERNARY, 'IFF': TERNARY,
                    'VAL': VAL, 'LEN': LEN,
                    'UPPER$': UPPER, 'LOWER$': LOWER,
                    'ROUND': ROUND, 'MAX': MAX, 'MIN': MIN,
                    'INSTR': INSTR, 'END': STOP,
                    'AND': AND, 'OR': OR, 'NOT': NOT,
<<<<<<< HEAD
                    'PI': PI, 'RNDINT': RNDINT, 'TAB': TAB,
                    'LEFT$': LEFT, 'RIGHT$': RIGHT}
=======
                    'PI': PI, 'RNDINT': RNDINT, 'OPEN': OPEN,
                    'CLOSE': CLOSE, 'FSEEK': FSEEK,
                    'APPEND': APPEND, 'OUTPUT':OUTPUT,
                    'RESTORE': RESTORE}

>>>>>>> d1078587

        # Functions
        functions = {ABS, ATN, COS, EXP, INT, LOG, POW, RND, SIN, SQR, TAN,
                     CHR, ASC, MID, TERNARY, STR, VAL, LEN, UPPER, LOWER,
                     ROUND, MAX, MIN, INSTR, PI, RNDINT, TAB, LEFT, RIGHT}

        def __init__(self, column, category, lexeme):

            self.column = column      # Column in which token starts
            self.category = category  # Category of the token
            self.lexeme = lexeme      # Token in string form

        def pretty_print(self):
            """Pretty prints the token

            """
            print('Column:', self.column,
                  'Category:', self.catnames[self.category],
                  'Lexeme:', self.lexeme)

        def print_lexeme(self):
            print(self.lexeme, end=' ')
<|MERGE_RESOLUTION|>--- conflicted
+++ resolved
@@ -1,214 +1,200 @@
-#! /usr/bin/python
-
-# SPDX-License-Identifier: GPL-3.0-or-later
-#
-# This program is free software: you can redistribute it and/or modify
-# it under the terms of the GNU General Public License as published by
-# the Free Software Foundation, either version 3 of the License, or
-# (at your option) any later version.
-#
-# This program is distributed in the hope that it will be useful,
-# but WITHOUT ANY WARRANTY; without even the implied warranty of
-# MERCHANTABILITY or FITNESS FOR A PARTICULAR PURPOSE.  See the
-# GNU General Public License for more details.
-#
-# You should have received a copy of the GNU General Public License
-# along with this program.  If not, see <https://www.gnu.org/licenses/>.
-
-"""Class to represent a token for the BASIC
-programming language. A token consists of
-three items:
-
-column      Column in which token starts
-category    Category of the token
-lexeme      Token in string form
-
-"""
-
-
-class BASICToken:
-
-        """BASICToken categories"""
-
-        EOF             = 0   # End of file
-        LET             = 1   # LET keyword
-        LIST            = 2   # LIST command
-        PRINT           = 3   # PRINT command
-        RUN             = 4   # RUN command
-        FOR             = 5   # FOR keyword
-        NEXT            = 6   # NEXT keyword
-        IF              = 7   # IF keyword
-        THEN            = 8   # THEN keyword
-        ELSE            = 9   # ELSE keyword
-        ASSIGNOP        = 10  # '='
-        LEFTPAREN       = 11  # '('
-        RIGHTPAREN      = 12  # ')'
-        PLUS            = 13  # '+'
-        MINUS           = 14  # '-'
-        TIMES           = 15  # '*'
-        DIVIDE          = 16  # '/'
-        NEWLINE         = 17  # End of line
-        UNSIGNEDINT     = 18  # Integer
-        NAME            = 19  # Identifier that is not a keyword
-        EXIT            = 20  # Used to quit the interpreter
-        DIM             = 21  # DIM keyword
-        GREATER         = 22  # '>'
-        LESSER          = 23  # '<'
-        STEP            = 24  # STEP keyword
-        GOTO            = 25  # GOTO keyword
-        GOSUB           = 26  # GOSUB keyword
-        INPUT           = 27  # INPUT keyword
-        REM             = 28  # REM keyword
-        RETURN          = 29  # RETURN keyword
-        SAVE            = 30  # SAVE command
-        LOAD            = 31  # LOAD command
-        NOTEQUAL        = 32  # '<>'
-        LESSEQUAL       = 33  # '<='
-        GREATEQUAL      = 34  # '>='
-        UNSIGNEDFLOAT   = 35  # Floating point number
-        STRING          = 36  # String values
-        TO              = 37  # TO keyword
-        NEW             = 38  # NEW command
-        EQUAL           = 39  # '='
-        COMMA           = 40  # ','
-        STOP            = 41  # STOP keyword
-        COLON           = 42  # ':'
-        ON              = 43  # ON keyword
-        POW             = 44  # Power function
-        SQR             = 45  # Square root function
-        ABS             = 46  # Absolute value function
-        DIM             = 47  # DIM keyword
-        RANDOMIZE       = 48  # RANDOMIZE keyword
-        RND             = 49  # RND keyword
-        ATN             = 50  # Arctangent function
-        COS             = 51  # Cosine function
-        EXP             = 52  # Exponential function
-        LOG             = 53  # Natural logarithm function
-        SIN             = 54  # Sine function
-        TAN             = 55  # Tangent function
-        DATA            = 56  # DATA keyword
-        READ            = 57  # READ keyword
-        INT             = 58  # INT function
-        CHR             = 59  # CHR$ function
-        ASC             = 60  # ASC function
-        STR             = 61  # STR$ function
-        MID             = 62  # MID$ function
-        MODULO          = 63  # MODULO operator
-        TERNARY         = 64  # TERNARY functions
-        VAL             = 65  # VAL function
-        LEN             = 66  # LEN function
-        UPPER           = 67  # UPPER function
-        LOWER           = 68  # LOWER function
-        ROUND           = 69  # ROUND function
-        MAX             = 70  # MAX function
-        MIN             = 71  # MIN function
-        INSTR           = 72  # INSTR function
-        AND             = 73  # AND operator
-        OR              = 74  # OR operator
-        NOT             = 75  # NOT operator
-        PI              = 76  # PI constant
-        RNDINT          = 77  # RNDINT function
-<<<<<<< HEAD
-        TAB             = 80  # TAB function
-        SEMICOLON       = 81  # SEMICOLON
-        LEFT            = 82  # LEFT$ function
-        RIGHT           = 83  # RIGHT$ function
-=======
-        OPEN            = 78  # OPEN keyword
-        HASH            = 79  # "#"
-        CLOSE           = 80  # CLOSE keyword
-        FSEEK           = 81  # FSEEK keyword
-        RESTORE         = 82  # RESTORE keyword
-        APPEND          = 83  # APPEND keyword
-        OUTPUT          = 84  # OUTPUT keyword
->>>>>>> d1078587
-
-        # Displayable names for each token category
-        catnames = ['EOF', 'LET', 'LIST', 'PRINT', 'RUN',
-        'FOR', 'NEXT', 'IF', 'THEN', 'ELSE', 'ASSIGNOP',
-        'LEFTPAREN', 'RIGHTPAREN', 'PLUS', 'MINUS', 'TIMES',
-        'DIVIDE', 'NEWLINE', 'UNSIGNEDINT', 'NAME', 'EXIT',
-        'DIM', 'GREATER', 'LESSER', 'STEP', 'GOTO', 'GOSUB',
-        'INPUT', 'REM', 'RETURN', 'SAVE', 'LOAD',
-        'NOTEQUAL', 'LESSEQUAL', 'GREATEQUAL',
-        'UNSIGNEDFLOAT', 'STRING', 'TO', 'NEW', 'EQUAL',
-        'COMMA', 'STOP', 'COLON', 'ON', 'POW', 'SQR', 'ABS',
-        'DIM', 'RANDOMIZE', 'RND', 'ATN', 'COS', 'EXP',
-        'LOG', 'SIN', 'TAN', 'DATA', 'READ', 'INT',
-        'CHR', 'ASC', 'STR', 'MID', 'MODULO', 'TERNARY',
-        'VAL', 'LEN', 'UPPER', 'LOWER', 'ROUND',
-        'MAX', 'MIN', 'INSTR', 'AND', 'OR', 'NOT', 'PI',
-<<<<<<< HEAD
-        'RNDINT', 'TAB', 'SEMICOLON', 'LEFT', 'RIGHT']
-=======
-        'RNDINT', 'OPEN', 'HASH', 'CLOSE', 'FSEEK', 'APPEND',
-        'OUTPUT', 'RESTORE']
->>>>>>> d1078587
-
-        smalltokens = {'=': ASSIGNOP, '(': LEFTPAREN, ')': RIGHTPAREN,
-                       '+': PLUS, '-': MINUS, '*': TIMES, '/': DIVIDE,
-                       '\n': NEWLINE, '<': LESSER,
-                       '>': GREATER, '<>': NOTEQUAL,
-                       '<=': LESSEQUAL, '>=': GREATEQUAL, ',': COMMA,
-<<<<<<< HEAD
-                       ':': COLON, '%': MODULO, '!=': NOTEQUAL,
-                       ';': SEMICOLON}
-=======
-                       ':': COLON, '%': MODULO, '!=': NOTEQUAL, '#': HASH}
-
->>>>>>> d1078587
-
-        # Dictionary of BASIC reserved words
-        keywords = {'LET': LET, 'LIST': LIST, 'PRINT': PRINT,
-                    'FOR': FOR, 'RUN': RUN, 'NEXT': NEXT,
-                    'IF': IF, 'THEN': THEN, 'ELSE': ELSE,
-                    'EXIT': EXIT, 'DIM': DIM, 'STEP': STEP,
-                    'GOTO': GOTO, 'GOSUB': GOSUB,
-                    'INPUT': INPUT, 'REM': REM, 'RETURN': RETURN,
-                    'SAVE': SAVE, 'LOAD': LOAD, 'NEW': NEW,
-                    'STOP': STOP, 'TO': TO, 'ON':ON, 'POW': POW,
-                    'SQR': SQR, 'ABS': ABS,
-                    'RANDOMIZE': RANDOMIZE, 'RND': RND,
-                    'ATN': ATN, 'COS': COS, 'EXP': EXP,
-                    'LOG': LOG, 'SIN': SIN, 'TAN': TAN,
-                    'DATA': DATA, 'READ': READ, 'INT': INT,
-                    'CHR$': CHR, 'ASC': ASC, 'STR$': STR,
-                    'MID$': MID, 'MOD': MODULO,
-                    'IF$': TERNARY, 'IFF': TERNARY,
-                    'VAL': VAL, 'LEN': LEN,
-                    'UPPER$': UPPER, 'LOWER$': LOWER,
-                    'ROUND': ROUND, 'MAX': MAX, 'MIN': MIN,
-                    'INSTR': INSTR, 'END': STOP,
-                    'AND': AND, 'OR': OR, 'NOT': NOT,
-<<<<<<< HEAD
-                    'PI': PI, 'RNDINT': RNDINT, 'TAB': TAB,
-                    'LEFT$': LEFT, 'RIGHT$': RIGHT}
-=======
-                    'PI': PI, 'RNDINT': RNDINT, 'OPEN': OPEN,
-                    'CLOSE': CLOSE, 'FSEEK': FSEEK,
-                    'APPEND': APPEND, 'OUTPUT':OUTPUT,
-                    'RESTORE': RESTORE}
-
->>>>>>> d1078587
-
-        # Functions
-        functions = {ABS, ATN, COS, EXP, INT, LOG, POW, RND, SIN, SQR, TAN,
-                     CHR, ASC, MID, TERNARY, STR, VAL, LEN, UPPER, LOWER,
-                     ROUND, MAX, MIN, INSTR, PI, RNDINT, TAB, LEFT, RIGHT}
-
-        def __init__(self, column, category, lexeme):
-
-            self.column = column      # Column in which token starts
-            self.category = category  # Category of the token
-            self.lexeme = lexeme      # Token in string form
-
-        def pretty_print(self):
-            """Pretty prints the token
-
-            """
-            print('Column:', self.column,
-                  'Category:', self.catnames[self.category],
-                  'Lexeme:', self.lexeme)
-
-        def print_lexeme(self):
-            print(self.lexeme, end=' ')
+#! /usr/bin/python
+
+# SPDX-License-Identifier: GPL-3.0-or-later
+#
+# This program is free software: you can redistribute it and/or modify
+# it under the terms of the GNU General Public License as published by
+# the Free Software Foundation, either version 3 of the License, or
+# (at your option) any later version.
+#
+# This program is distributed in the hope that it will be useful,
+# but WITHOUT ANY WARRANTY; without even the implied warranty of
+# MERCHANTABILITY or FITNESS FOR A PARTICULAR PURPOSE.  See the
+# GNU General Public License for more details.
+#
+# You should have received a copy of the GNU General Public License
+# along with this program.  If not, see <https://www.gnu.org/licenses/>.
+
+"""Class to represent a token for the BASIC
+programming language. A token consists of
+three items:
+
+column      Column in which token starts
+category    Category of the token
+lexeme      Token in string form
+
+"""
+
+
+class BASICToken:
+
+        """BASICToken categories"""
+
+        EOF             = 0   # End of file
+        LET             = 1   # LET keyword
+        LIST            = 2   # LIST command
+        PRINT           = 3   # PRINT command
+        RUN             = 4   # RUN command
+        FOR             = 5   # FOR keyword
+        NEXT            = 6   # NEXT keyword
+        IF              = 7   # IF keyword
+        THEN            = 8   # THEN keyword
+        ELSE            = 9   # ELSE keyword
+        ASSIGNOP        = 10  # '='
+        LEFTPAREN       = 11  # '('
+        RIGHTPAREN      = 12  # ')'
+        PLUS            = 13  # '+'
+        MINUS           = 14  # '-'
+        TIMES           = 15  # '*'
+        DIVIDE          = 16  # '/'
+        NEWLINE         = 17  # End of line
+        UNSIGNEDINT     = 18  # Integer
+        NAME            = 19  # Identifier that is not a keyword
+        EXIT            = 20  # Used to quit the interpreter
+        DIM             = 21  # DIM keyword
+        GREATER         = 22  # '>'
+        LESSER          = 23  # '<'
+        STEP            = 24  # STEP keyword
+        GOTO            = 25  # GOTO keyword
+        GOSUB           = 26  # GOSUB keyword
+        INPUT           = 27  # INPUT keyword
+        REM             = 28  # REM keyword
+        RETURN          = 29  # RETURN keyword
+        SAVE            = 30  # SAVE command
+        LOAD            = 31  # LOAD command
+        NOTEQUAL        = 32  # '<>'
+        LESSEQUAL       = 33  # '<='
+        GREATEQUAL      = 34  # '>='
+        UNSIGNEDFLOAT   = 35  # Floating point number
+        STRING          = 36  # String values
+        TO              = 37  # TO keyword
+        NEW             = 38  # NEW command
+        EQUAL           = 39  # '='
+        COMMA           = 40  # ','
+        STOP            = 41  # STOP keyword
+        COLON           = 42  # ':'
+        ON              = 43  # ON keyword
+        POW             = 44  # Power function
+        SQR             = 45  # Square root function
+        ABS             = 46  # Absolute value function
+        DIM             = 47  # DIM keyword
+        RANDOMIZE       = 48  # RANDOMIZE keyword
+        RND             = 49  # RND keyword
+        ATN             = 50  # Arctangent function
+        COS             = 51  # Cosine function
+        EXP             = 52  # Exponential function
+        LOG             = 53  # Natural logarithm function
+        SIN             = 54  # Sine function
+        TAN             = 55  # Tangent function
+        DATA            = 56  # DATA keyword
+        READ            = 57  # READ keyword
+        INT             = 58  # INT function
+        CHR             = 59  # CHR$ function
+        ASC             = 60  # ASC function
+        STR             = 61  # STR$ function
+        MID             = 62  # MID$ function
+        MODULO          = 63  # MODULO operator
+        TERNARY         = 64  # TERNARY functions
+        VAL             = 65  # VAL function
+        LEN             = 66  # LEN function
+        UPPER           = 67  # UPPER function
+        LOWER           = 68  # LOWER function
+        ROUND           = 69  # ROUND function
+        MAX             = 70  # MAX function
+        MIN             = 71  # MIN function
+        INSTR           = 72  # INSTR function
+        AND             = 73  # AND operator
+        OR              = 74  # OR operator
+        NOT             = 75  # NOT operator
+        PI              = 76  # PI constant
+        RNDINT          = 77  # RNDINT function
+        OPEN            = 78  # OPEN keyword
+        HASH            = 79  # "#"
+        CLOSE           = 80  # CLOSE keyword
+        FSEEK           = 81  # FSEEK keyword
+        RESTORE         = 82  # RESTORE keyword
+        APPEND          = 83  # APPEND keyword
+        OUTPUT          = 84  # OUTPUT keyword
+        TAB             = 85  # TAB function
+        SEMICOLON       = 86  # SEMICOLON
+        LEFT            = 87  # LEFT$ function
+        RIGHT           = 88  # RIGHT$ function
+
+        # Displayable names for each token category
+        catnames = ['EOF', 'LET', 'LIST', 'PRINT', 'RUN',
+        'FOR', 'NEXT', 'IF', 'THEN', 'ELSE', 'ASSIGNOP',
+        'LEFTPAREN', 'RIGHTPAREN', 'PLUS', 'MINUS', 'TIMES',
+        'DIVIDE', 'NEWLINE', 'UNSIGNEDINT', 'NAME', 'EXIT',
+        'DIM', 'GREATER', 'LESSER', 'STEP', 'GOTO', 'GOSUB',
+        'INPUT', 'REM', 'RETURN', 'SAVE', 'LOAD',
+        'NOTEQUAL', 'LESSEQUAL', 'GREATEQUAL',
+        'UNSIGNEDFLOAT', 'STRING', 'TO', 'NEW', 'EQUAL',
+        'COMMA', 'STOP', 'COLON', 'ON', 'POW', 'SQR', 'ABS',
+        'DIM', 'RANDOMIZE', 'RND', 'ATN', 'COS', 'EXP',
+        'LOG', 'SIN', 'TAN', 'DATA', 'READ', 'INT',
+        'CHR', 'ASC', 'STR', 'MID', 'MODULO', 'TERNARY',
+        'VAL', 'LEN', 'UPPER', 'LOWER', 'ROUND',
+        'MAX', 'MIN', 'INSTR', 'AND', 'OR', 'NOT', 'PI',
+        'RNDINT', 'OPEN', 'HASH', 'CLOSE', 'FSEEK', 'APPEND',
+        'OUTPUT', 'RESTORE', 'RNDINT', 'TAB', 'SEMICOLON',
+        'LEFT', 'RIGHT']
+
+        smalltokens = {'=': ASSIGNOP, '(': LEFTPAREN, ')': RIGHTPAREN,
+                       '+': PLUS, '-': MINUS, '*': TIMES, '/': DIVIDE,
+                       '\n': NEWLINE, '<': LESSER,
+                       '>': GREATER, '<>': NOTEQUAL,
+                       '<=': LESSEQUAL, '>=': GREATEQUAL, ',': COMMA,
+                       ':': COLON, '%': MODULO, '!=': NOTEQUAL, '#': HASH}
+                       ';': SEMICOLON}
+
+
+        # Dictionary of BASIC reserved words
+        keywords = {'LET': LET, 'LIST': LIST, 'PRINT': PRINT,
+                    'FOR': FOR, 'RUN': RUN, 'NEXT': NEXT,
+                    'IF': IF, 'THEN': THEN, 'ELSE': ELSE,
+                    'EXIT': EXIT, 'DIM': DIM, 'STEP': STEP,
+                    'GOTO': GOTO, 'GOSUB': GOSUB,
+                    'INPUT': INPUT, 'REM': REM, 'RETURN': RETURN,
+                    'SAVE': SAVE, 'LOAD': LOAD, 'NEW': NEW,
+                    'STOP': STOP, 'TO': TO, 'ON':ON, 'POW': POW,
+                    'SQR': SQR, 'ABS': ABS,
+                    'RANDOMIZE': RANDOMIZE, 'RND': RND,
+                    'ATN': ATN, 'COS': COS, 'EXP': EXP,
+                    'LOG': LOG, 'SIN': SIN, 'TAN': TAN,
+                    'DATA': DATA, 'READ': READ, 'INT': INT,
+                    'CHR$': CHR, 'ASC': ASC, 'STR$': STR,
+                    'MID$': MID, 'MOD': MODULO,
+                    'IF$': TERNARY, 'IFF': TERNARY,
+                    'VAL': VAL, 'LEN': LEN,
+                    'UPPER$': UPPER, 'LOWER$': LOWER,
+                    'ROUND': ROUND, 'MAX': MAX, 'MIN': MIN,
+                    'INSTR': INSTR, 'END': STOP,
+                    'AND': AND, 'OR': OR, 'NOT': NOT,
+                    'PI': PI, 'RNDINT': RNDINT, 'OPEN': OPEN,
+                    'CLOSE': CLOSE, 'FSEEK': FSEEK,
+                    'APPEND': APPEND, 'OUTPUT':OUTPUT,
+                    'RESTORE': RESTORE, 'TAB': TAB,
+                    'LEFT$': LEFT, 'RIGHT$': RIGHT}
+
+
+        # Functions
+        functions = {ABS, ATN, COS, EXP, INT, LOG, POW, RND, SIN, SQR, TAN,
+                     CHR, ASC, MID, TERNARY, STR, VAL, LEN, UPPER, LOWER,
+                     ROUND, MAX, MIN, INSTR, PI, RNDINT, TAB, LEFT, RIGHT}
+
+        def __init__(self, column, category, lexeme):
+
+            self.column = column      # Column in which token starts
+            self.category = category  # Category of the token
+            self.lexeme = lexeme      # Token in string form
+
+        def pretty_print(self):
+            """Pretty prints the token
+
+            """
+            print('Column:', self.column,
+                  'Category:', self.catnames[self.category],
+                  'Lexeme:', self.lexeme)
+
+        def print_lexeme(self):
+            print(self.lexeme, end=' ')